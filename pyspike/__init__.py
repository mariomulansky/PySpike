"""
Copyright 2014-2015, Mario Mulansky <mario.mulansky@gmx.net>

Distributed under the BSD License
"""

from __future__ import absolute_import

__all__ = ["isi_distance", "spike_distance", "spike_sync", "psth",
           "spikes", "SpikeTrain", "PieceWiseConstFunc", "PieceWiseLinFunc",
           "DiscreteFunc", "directionality"]

from .PieceWiseConstFunc import PieceWiseConstFunc
from .PieceWiseLinFunc import PieceWiseLinFunc
from .DiscreteFunc import DiscreteFunc
from .SpikeTrain import SpikeTrain

from .isi_distance import isi_profile, isi_distance, isi_profile_multi,\
    isi_distance_multi, isi_distance_matrix
from .spike_distance import spike_profile, spike_distance, spike_profile_multi,\
    spike_distance_multi, spike_distance_matrix
from .spike_sync import spike_sync_profile, spike_sync,\
    spike_sync_profile_multi, spike_sync_multi, spike_sync_matrix
from .psth import psth

<<<<<<< HEAD
from .spikes import load_spike_trains_from_txt, save_spike_trains_to_txt, \
    spike_train_from_string, merge_spike_trains, generate_poisson_spikes
=======
from .spikes import load_spike_trains_from_txt, spike_train_from_string, \
    import_spike_trains_from_time_series, \
    merge_spike_trains, generate_poisson_spikes
>>>>>>> 4691d0e7

# define the __version__ following
# http://stackoverflow.com/questions/17583443
from pkg_resources import get_distribution, DistributionNotFound
import os.path

try:
    _dist = get_distribution('pyspike')
    # Normalize case for Windows systems
    dist_loc = os.path.normcase(_dist.location)
    here = os.path.normcase(__file__)
    if not here.startswith(os.path.join(dist_loc, 'pyspike')):
        # not installed, but there is another version that *is*
        raise DistributionNotFound
except DistributionNotFound:
    __version__ = 'Please install this project with setup.py'
else:
    __version__ = _dist.version

disable_backend_warning = False<|MERGE_RESOLUTION|>--- conflicted
+++ resolved
@@ -23,14 +23,9 @@
     spike_sync_profile_multi, spike_sync_multi, spike_sync_matrix
 from .psth import psth
 
-<<<<<<< HEAD
 from .spikes import load_spike_trains_from_txt, save_spike_trains_to_txt, \
-    spike_train_from_string, merge_spike_trains, generate_poisson_spikes
-=======
-from .spikes import load_spike_trains_from_txt, spike_train_from_string, \
-    import_spike_trains_from_time_series, \
+    spike_train_from_string, import_spike_trains_from_time_series, \
     merge_spike_trains, generate_poisson_spikes
->>>>>>> 4691d0e7
 
 # define the __version__ following
 # http://stackoverflow.com/questions/17583443
