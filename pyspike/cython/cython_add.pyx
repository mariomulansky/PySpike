--- conflicted
+++ resolved
@@ -35,14 +35,8 @@
 
 from libc.math cimport fabs
 
-<<<<<<< HEAD
 #DTYPE = float
 #ctypedef np.float_t DTYPE_t
-=======
-DTYPE = float
-ctypedef np.float_t DTYPE_t
->>>>>>> 984a9193
-
 
 ############################################################
 # add_piece_wise_const_cython
