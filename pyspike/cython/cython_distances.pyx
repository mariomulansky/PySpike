#cython: language_level=3
#cython: boundscheck=False
#cython: wraparound=False
#cython: cdivision=True

"""
cython_distances.pyx

cython implementation of the isi-, spike- and spike-sync distances

Note: using cython memoryviews (e.g. double[:]) instead of ndarray objects
improves the performance of spike_distance by a factor of 10!

Copyright 2015, Mario Mulansky <mario.mulansky@gmx.net>

Distributed under the BSD License

"""

"""
To test whether things can be optimized: remove all yellow stuff
in the html output::

  cython -a cython_distances.pyx

which gives::

  cython_distances.html

"""

import numpy as np
cimport numpy as np

from libc.math cimport fabs
from libc.math cimport fmax
from libc.math cimport fmin

<<<<<<< HEAD
#DTYPE = float
#ctypedef np.float_t DTYPE_t
=======
DTYPE = float
ctypedef np.float_t DTYPE_t
>>>>>>> 984a9193


############################################################
# isi_distance_cython
############################################################
def isi_distance_cython(double[:] s1, double[:] s2,
                        double t_start, double t_end):

    cdef double isi_value
    cdef int index1, index2, index
    cdef int N1, N2
    cdef double nu1, nu2
    cdef double last_t, curr_t, curr_isi
    isi_value = 0.0
    N1 = len(s1)
    N2 = len(s2)

    # first interspike interval - check if a spike exists at the start time
    # and also account for spike trains with single spikes
    if s1[0] > t_start:
        # edge correction for the first interspike interval: 
        # take the maximum of the distance from the beginning to the first
        # spike and the interval between the first two spikes.
        # if there is only one spike, take the its distance to the beginning
        nu1 = fmax(s1[0]-t_start, s1[1]-s1[0]) if N1 > 1 else s1[0]-t_start
        index1 = -1
    else:
        # if the first spike is exactly at the start, take the distance
        # to the next spike. If this is the only spike, take the distance to
        # the end.
        nu1 = s1[1]-s1[0] if N1 > 1 else t_end-s1[0]
        index1 = 0

    if s2[0] > t_start:
        # edge correction as above
        nu2 = fmax(s2[0]-t_start, s2[1]-s2[0]) if N2 > 1 else s2[0]-t_start
        index2 = -1
    else:
        nu2 = s2[1]-s2[0] if N2 > 1 else t_end-s2[0]
        index2 = 0

    last_t = t_start
    curr_isi = fabs(nu1-nu2)/fmax(nu1, nu2)
    index = 1

    with nogil: # release the interpreter to allow multithreading
        while index1+index2 < N1+N2-2:
            # check which spike is next, only if there are spikes left in 1
            # next spike in 1 is earlier, or there are no spikes left in 2
            if (index1 < N1-1) and ((index2 == N2-1) or
                                    (s1[index1+1] < s2[index2+1])):
                index1 += 1
                curr_t = s1[index1]
                if index1 < N1-1:
                    nu1 = s1[index1+1]-s1[index1]
                else:
                    # edge correction for the last ISI: 
                    # take the max of the distance of the last
                    # spike to the end and the previous ISI. If there was only
                    # one spike, always take the distance to the end.
                    nu1 = fmax(t_end-s1[index1], nu1) if N1 > 1 \
                          else t_end-s1[index1]
            elif (index2 < N2-1) and ((index1 == N1-1) or
                                      (s1[index1+1] > s2[index2+1])):
                index2 += 1
                curr_t = s2[index2]
                if index2 < N2-1:
                    nu2 = s2[index2+1]-s2[index2]
                else:
                    # edge correction for the end as above
                    nu2 = fmax(t_end-s2[index2], nu2) if N2 > 1 \
                          else t_end-s2[index2]
            else: # s1[index1+1] == s2[index2+1]
                index1 += 1
                index2 += 1
                curr_t = s1[index1]
                if index1 < N1-1:
                    nu1 = s1[index1+1]-s1[index1]
                else:
                    # edge correction for the end as above
                    nu1 = fmax(t_end-s1[index1], nu1) if N1 > 1 \
                          else t_end-s1[index1]
                if index2 < N2-1:
                    nu2 = s2[index2+1]-s2[index2]
                else:
                    # edge correction for the end as above
                    nu2 = fmax(t_end-s2[index2], nu2) if N2 > 1 \
                          else t_end-s2[index2]
            # compute the corresponding isi-distance
            isi_value += curr_isi * (curr_t - last_t)
            curr_isi = fabs(nu1 - nu2) / fmax(nu1, nu2)
            last_t = curr_t
            index += 1

        isi_value += curr_isi * (t_end - last_t)
    # end nogil

    return isi_value / (t_end-t_start)


############################################################
# get_min_dist_cython
############################################################
cdef inline double get_min_dist_cython(double spike_time, 
                                       double[:] spike_train,
                                       # use memory view to ensure inlining
                                       # np.ndarray[DTYPE_t,ndim=1] spike_train,
                                       int N,
                                       int start_index,
                                       double t_start, double t_end) nogil:
    """ Returns the minimal distance |spike_time - spike_train[i]| 
    with i>=start_index.
    """
    cdef double d, d_temp
    # start with the distance to the start time
    d = fabs(spike_time - t_start)
    if start_index < 0:
        start_index = 0
    while start_index < N:
        d_temp = fabs(spike_time - spike_train[start_index])
        if d_temp > d:
            return d
        else:
            d = d_temp
        start_index += 1

    # finally, check the distance to end time
    d_temp = fabs(t_end - spike_time)
    if d_temp > d:
        return d
    else:
        return d_temp


############################################################
# isi_avrg_cython
############################################################
cdef inline double isi_avrg_cython(double isi1, double isi2) nogil:
    return 0.5*(isi1+isi2)*(isi1+isi2)
    # alternative definition to obtain <S> ~ 0.5 for Poisson spikes
    # return 0.5*(isi1*isi1+isi2*isi2)
    # another alternative definition without second normalization
    # return 0.5*(isi1+isi2)


############################################################
# spike_distance_cython
############################################################
def spike_distance_cython(double[:] t1, double[:] t2,
                          double t_start, double t_end):

    cdef int N1, N2, index1, index2, index
    cdef double t_p1, t_f1, t_p2, t_f2, dt_p1, dt_p2, dt_f1, dt_f2
    cdef double isi1, isi2, s1, s2
    cdef double y_start, y_end, t_last, t_current, spike_value
    cdef double[:] t_aux1 = np.empty(2)
    cdef double[:] t_aux2 = np.empty(2)
    
    spike_value = 0.0

    N1 = len(t1)
    N2 = len(t2)

    # we can assume at least one spikes per spike train
    assert N1 > 0
    assert N2 > 0


    with nogil: # release the interpreter to allow multithreading
        t_last = t_start
        # auxiliary spikes for edge correction - consistent with first/last ISI 
        t_aux1[0] = fmin(t_start, 2*t1[0]-t1[1]) if N1 > 1 else t_start
        t_aux1[1] = fmax(t_end, 2*t1[N1-1]-t1[N1-2]) if N1 > 1 else t_end
        t_aux2[0] = fmin(t_start, 2*t2[0]-t2[1]) if N2 > 1 else t_start
        t_aux2[1] = fmax(t_end, 2*t2[N2-1]+-t2[N2-2]) if N2 > 1 else t_end
        # print "aux spikes %.15f, %.15f ; %.15f, %.15f" % (t_aux1[0], t_aux1[1], t_aux2[0], t_aux2[1])
        t_p1 = t_start if (t1[0] == t_start) else t_aux1[0]
        t_p2 = t_start if (t2[0] == t_start) else t_aux2[0]
        if t1[0] > t_start:
            # dt_p1 = t2[0]-t_start
            t_f1 = t1[0]
            dt_f1 = get_min_dist_cython(t_f1, t2, N2, 0, t_aux2[0], t_aux2[1])
            isi1 = fmax(t_f1-t_start, t1[1]-t1[0]) if N1 > 1 else t_f1-t_start
            dt_p1 = dt_f1
            # s1 = dt_p1*(t_f1-t_start)/isi1
            s1 = dt_p1
            index1 = -1
        else:  # t1[0] == t_start
            t_f1 = t1[1] if N1 > 1 else t_end
            dt_f1 = get_min_dist_cython(t_f1, t2, N2, 0, t_aux2[0], t_aux2[1])
            dt_p1 = get_min_dist_cython(t_p1, t2, N2, 0, t_aux2[0], t_aux2[1])
            isi1 = t_f1-t1[0]
            s1 = dt_p1
            index1 = 0
        if t2[0] > t_start:
            # dt_p1 = t2[0]-t_start
            t_f2 = t2[0]
            dt_f2 = get_min_dist_cython(t_f2, t1, N1, 0, t_aux1[0], t_aux1[1])
            dt_p2 = dt_f2
            isi2 = fmax(t_f2-t_start, t2[1]-t2[0]) if N2 > 1 else t_f2-t_start
            # s2 = dt_p2*(t_f2-t_start)/isi2
            s2 = dt_p2
            index2 = -1
        else:  # t2[0] == t_start
            t_f2 = t2[1] if N2 > 1 else t_end
            dt_f2 = get_min_dist_cython(t_f2, t1, N1, 0, t_aux1[0], t_aux1[1])
            # dt_p2 = t_start-t_p1  # 0.0
            dt_p2 = get_min_dist_cython(t_p2, t1, N1, 0, t_aux1[0], t_aux1[1])
            isi2 = t_f2-t2[0]
            s2 = dt_p2
            index2 = 0

        y_start = (s1*isi2 + s2*isi1) / isi_avrg_cython(isi1, isi2)
        # alternative definition without second normalization
        # y_start = (s1 + s2) / isi_avrg_cython(isi1, isi2)
        index = 1

        while index1+index2 < N1+N2-2:
            # print(index, index1, index2)
            if (index1 < N1-1) and (t_f1 < t_f2 or index2 == N2-1):
                index1 += 1
                # first calculate the previous interval end value
                s1 = dt_f1*(t_f1-t_p1) / isi1
                # the previous time now was the following time before:
                dt_p1 = dt_f1
                t_p1 = t_f1    # t_p1 contains the current time point
                # get the next time
                if index1 < N1-1:
                    t_f1 = t1[index1+1]
                else:
                    t_f1 = t_aux1[1]
                t_curr =  t_p1
                s2 = (dt_p2*(t_f2-t_p1) + dt_f2*(t_p1-t_p2)) / isi2
                y_end = (s1*isi2 + s2*isi1)/isi_avrg_cython(isi1, isi2)
                # alternative definition without second normalization
                # y_end = (s1 + s2) / isi_avrg_cython(isi1, isi2)

                spike_value += 0.5*(y_start + y_end) * (t_curr - t_last)

                # now the next interval start value
                if index1 < N1-1:
                    dt_f1 = get_min_dist_cython(t_f1, t2, N2, index2,
                                                t_aux2[0], t_aux2[1])
                    isi1 = t_f1-t_p1
                    s1 = dt_p1
                else:
                    dt_f1 = dt_p1
                    isi1 = fmax(t_end-t1[N1-1], t1[N1-1]-t1[N1-2]) if N1 > 1 \
                           else t_end-t1[N1-1]
                    # s1 needs adjustment due to change of isi1
                    # s1 = dt_p1*(t_end-t1[N1-1])/isi1
                    # Eero's correction: no adjustment
                    s1 = dt_p1
                # s2 is the same as above, thus we can compute y2 immediately
                y_start = (s1*isi2 + s2*isi1)/isi_avrg_cython(isi1, isi2)
                # alternative definition without second normalization
                # y_start = (s1 + s2) / isi_avrg_cython(isi1, isi2)
            elif (index2 < N2-1) and (t_f1 > t_f2 or index1 == N1-1):
                index2 += 1
                # first calculate the previous interval end value
                s2 = dt_f2*(t_f2-t_p2) / isi2
                # the previous time now was the following time before:
                dt_p2 = dt_f2
                t_p2 = t_f2    # t_p2 contains the current time point
                # get the next time
                if index2 < N2-1:
                    t_f2 = t2[index2+1]
                else:
                    t_f2 = t_aux2[1]
                t_curr = t_p2
                s1 = (dt_p1*(t_f1-t_p2) + dt_f1*(t_p2-t_p1)) / isi1
                y_end = (s1*isi2 + s2*isi1) / isi_avrg_cython(isi1, isi2)
                # alternative definition without second normalization
                # y_end = (s1 + s2) / isi_avrg_cython(isi1, isi2)

                spike_value += 0.5*(y_start + y_end) * (t_curr - t_last)

                # now the next interval start value
                if index2 < N2-1:
                    dt_f2 = get_min_dist_cython(t_f2, t1, N1, index1,
                                                t_aux1[0], t_aux1[1])
                    isi2 = t_f2-t_p2
                    s2 = dt_p2
                else:
                    dt_f2 = dt_p2
                    isi2 = fmax(t_end-t2[N2-1], t2[N2-1]-t2[N2-2]) if N2 > 1 \
                           else t_end-t2[N2-1]
                    # s2 needs adjustment due to change of isi2
                    # s2 = dt_p2*(t_end-t2[N2-1])/isi2
                    # Eero's correction: no adjustment
                    s2 = dt_p2
                # s1 is the same as above, thus we can compute y2 immediately
                y_start = (s1*isi2 + s2*isi1)/isi_avrg_cython(isi1, isi2)
                # alternative definition without second normalization
                # y_start = (s1 + s2) / isi_avrg_cython(isi1, isi2)

            else: # t_f1 == t_f2 - generate only one event
                index1 += 1
                index2 += 1
                t_p1 = t_f1
                t_p2 = t_f2
                dt_p1 = 0.0
                dt_p2 = 0.0
                t_curr = t_f1
                y_end = 0.0
                spike_value += 0.5*(y_start + y_end) * (t_curr - t_last)
                y_start = 0.0
                if index1 < N1-1:
                    t_f1 = t1[index1+1]
                    dt_f1 = get_min_dist_cython(t_f1, t2, N2, index2,
                                                t_aux2[0], t_aux2[1])
                    isi1 = t_f1 - t_p1
                else:
                    t_f1 = t_aux1[1]
                    dt_f1 = dt_p1
                    isi1 = fmax(t_end-t1[N1-1], t1[N1-1]-t1[N1-2]) if N1 > 1 \
                           else t_end-t1[N1-1]
                if index2 < N2-1:
                    t_f2 = t2[index2+1]
                    dt_f2 = get_min_dist_cython(t_f2, t1, N1, index1,
                                                t_aux1[0], t_aux1[1])
                    isi2 = t_f2 - t_p2
                else:
                    t_f2 = t_aux2[1]
                    dt_f2 = dt_p2
                    isi2 = fmax(t_end-t2[N2-1], t2[N2-1]-t2[N2-2]) if N2 > 1 \
                           else t_end-t2[N2-1]
            index += 1
            t_last = t_curr
        # isi1 = max(t_end-t1[N1-1], t1[N1-1]-t1[N1-2])
        # isi2 = max(t_end-t2[N2-1], t2[N2-1]-t2[N2-2])
        s1 = dt_f1 # *(t_end-t1[N1-1])/isi1
        s2 = dt_f2 # *(t_end-t2[N2-1])/isi2
        y_end = (s1*isi2 + s2*isi1) / isi_avrg_cython(isi1, isi2)
        # alternative definition without second normalization
        # y_end = (s1 + s2) / isi_avrg_cython(isi1, isi2)

        spike_value += 0.5*(y_start + y_end) * (t_end - t_last)
    # end nogil

    # use only the data added above 
    # could be less than original length due to equal spike times
    return spike_value / (t_end-t_start)


############################################################
# isi_avrg_rf_cython
############################################################
cdef inline double isi_avrg_rf_cython(double isi1, double isi2) nogil:
    # rate free version
    return (isi1+isi2)


############################################################
# spike_distance_rf_cython
############################################################
def spike_distance_rf_cython(double[:] t1, double[:] t2,
                             double t_start, double t_end):

    cdef int N1, N2, index1, index2, index
    cdef double t_p1, t_f1, t_p2, t_f2, dt_p1, dt_p2, dt_f1, dt_f2
    cdef double isi1, isi2, s1, s2
    cdef double y_start, y_end, t_last, t_current, spike_value
    
    spike_value = 0.0

    N1 = len(t1)
    N2 = len(t2)

    with nogil: # release the interpreter to allow multithreading
        t_last = t_start
        t_p1 = t_start
        t_p2 = t_start
        if t1[0] > t_start:
            # dt_p1 = t2[0]-t_start
            t_f1 = t1[0]
            dt_f1 = get_min_dist_cython(t_f1, t2, N2, 0, t_start, t_end)
            isi1 = fmax(t_f1-t_start, t1[1]-t1[0])
            dt_p1 = dt_f1
            s1 = dt_p1*(t_f1-t_start)/isi1
            index1 = -1
        else:
            t_f1 = t1[1]
            dt_f1 = get_min_dist_cython(t_f1, t2, N2, 0, t_start, t_end)
            dt_p1 = 0.0
            isi1 = t1[1]-t1[0]
            s1 = dt_p1
            index1 = 0
        if t2[0] > t_start:
            # dt_p1 = t2[0]-t_start
            t_f2 = t2[0]
            dt_f2 = get_min_dist_cython(t_f2, t1, N1, 0, t_start, t_end)
            dt_p2 = dt_f2
            isi2 = fmax(t_f2-t_start, t2[1]-t2[0])
            s2 = dt_p2*(t_f2-t_start)/isi2
            index2 = -1
        else:
            t_f2 = t2[1]
            dt_f2 = get_min_dist_cython(t_f2, t1, N1, 0, t_start, t_end)
            dt_p2 = 0.0
            isi2 = t2[1]-t2[0]
            s2 = dt_p2
            index2 = 0

        # y_start = (s1*isi2 + s2*isi1) / isi_avrg_cython(isi1, isi2)
        # alternative definition without second normalization
        y_start = (s1 + s2) / isi_avrg_rf_cython(isi1, isi2)
        index = 1

        while index1+index2 < N1+N2-2:
            # print(index, index1, index2)
            if (index1 < N1-1) and (t_f1 < t_f2 or index2 == N2-1):
                index1 += 1
                # first calculate the previous interval end value
                s1 = dt_f1*(t_f1-t_p1) / isi1
                # the previous time now was the following time before:
                dt_p1 = dt_f1
                t_p1 = t_f1    # t_p1 contains the current time point
                # get the next time
                if index1 < N1-1:
                    t_f1 = t1[index1+1]
                else:
                    t_f1 = t_end
                t_curr =  t_p1
                s2 = (dt_p2*(t_f2-t_p1) + dt_f2*(t_p1-t_p2)) / isi2
                # y_end = (s1*isi2 + s2*isi1)/isi_avrg_cython(isi1, isi2)
                # alternative definition without second normalization
                y_end = (s1 + s2) / isi_avrg_rf_cython(isi1, isi2)

                spike_value += 0.5*(y_start + y_end) * (t_curr - t_last)

                # now the next interval start value
                if index1 < N1-1:
                    dt_f1 = get_min_dist_cython(t_f1, t2, N2, index2,
                                                t_start, t_end)
                    isi1 = t_f1-t_p1
                    s1 = dt_p1
                else:
                    dt_f1 = dt_p1
                    isi1 = fmax(t_end-t1[N1-1], t1[N1-1]-t1[N1-2])
                    # s1 needs adjustment due to change of isi1
                    s1 = dt_p1*(t_end-t1[N1-1])/isi1
                # s2 is the same as above, thus we can compute y2 immediately
                # y_start = (s1*isi2 + s2*isi1)/isi_avrg_cython(isi1, isi2)
                # alternative definition without second normalization
                y_start = (s1 + s2) / isi_avrg_rf_cython(isi1, isi2)
            elif (index2 < N2-1) and (t_f1 > t_f2 or index1 == N1-1):
                index2 += 1
                # first calculate the previous interval end value
                s2 = dt_f2*(t_f2-t_p2) / isi2
                # the previous time now was the following time before:
                dt_p2 = dt_f2
                t_p2 = t_f2    # t_p2 contains the current time point
                # get the next time
                if index2 < N2-1:
                    t_f2 = t2[index2+1]
                else:
                    t_f2 = t_end
                t_curr = t_p2
                s1 = (dt_p1*(t_f1-t_p2) + dt_f1*(t_p2-t_p1)) / isi1
                # y_end = (s1*isi2 + s2*isi1) / isi_avrg_cython(isi1, isi2)
                # alternative definition without second normalization
                y_end = (s1 + s2) / isi_avrg_rf_cython(isi1, isi2)

                spike_value += 0.5*(y_start + y_end) * (t_curr - t_last)

                # now the next interval start value
                if index2 < N2-1:
                    dt_f2 = get_min_dist_cython(t_f2, t1, N1, index1,
                                                t_start, t_end)
                    isi2 = t_f2-t_p2
                    s2 = dt_p2
                else:
                    dt_f2 = dt_p2
                    isi2 = fmax(t_end-t2[N2-1], t2[N2-1]-t2[N2-2])
                    # s2 needs adjustment due to change of isi2
                    s2 = dt_p2*(t_end-t2[N2-1])/isi2
                # s1 is the same as above, thus we can compute y2 immediately
                # y_start = (s1*isi2 + s2*isi1)/isi_avrg_cython(isi1, isi2)
                # alternative definition without second normalization
                y_start = (s1 + s2) / isi_avrg_rf_cython(isi1, isi2)

            else: # t_f1 == t_f2 - generate only one event
                index1 += 1
                index2 += 1
                t_p1 = t_f1
                t_p2 = t_f2
                dt_p1 = 0.0
                dt_p2 = 0.0
                t_curr = t_f1
                y_end = 0.0
                spike_value += 0.5*(y_start + y_end) * (t_curr - t_last)
                y_start = 0.0
                if index1 < N1-1:
                    t_f1 = t1[index1+1]
                    dt_f1 = get_min_dist_cython(t_f1, t2, N2, index2,
                                                t_start, t_end)
                    isi1 = t_f1 - t_p1
                else:
                    t_f1 = t_end
                    dt_f1 = dt_p1
                    isi1 = fmax(t_end-t1[N1-1], t1[N1-1]-t1[N1-2])
                if index2 < N2-1:
                    t_f2 = t2[index2+1]
                    dt_f2 = get_min_dist_cython(t_f2, t1, N1, index1,
                                                t_start, t_end)
                    isi2 = t_f2 - t_p2
                else:
                    t_f2 = t_end
                    dt_f2 = dt_p2
                    isi2 = fmax(t_end-t2[N2-1], t2[N2-1]-t2[N2-2])
            index += 1
            t_last = t_curr
        # isi1 = max(t_end-t1[N1-1], t1[N1-1]-t1[N1-2])
        # isi2 = max(t_end-t2[N2-1], t2[N2-1]-t2[N2-2])
        s1 = dt_f1*(t_end-t1[N1-1])/isi1
        s2 = dt_f2*(t_end-t2[N2-1])/isi2
        # y_end = (s1*isi2 + s2*isi1) / isi_avrg_cython(isi1, isi2)
        # alternative definition without second normalization
        y_end = (s1 + s2) / isi_avrg_rf_cython(isi1, isi2)

        spike_value += 0.5*(y_start + y_end) * (t_end - t_last)
    # end nogil

    # use only the data added above 
    # could be less than original length due to equal spike times
    return spike_value / (t_end-t_start)



############################################################
# get_tau
############################################################
cdef inline double get_tau(double[:] spikes1, double[:] spikes2,
                           int i, int j, double interval, double max_tau):
    cdef double m = interval   # use interval length as initial tau
    cdef int N1 = spikes1.shape[0]-1  # len(spikes1)-1
    cdef int N2 = spikes2.shape[0]-1  # len(spikes2)-1
    if i < N1 and i > -1:
        m = fmin(m, spikes1[i+1]-spikes1[i])
    if j < N2 and j > -1:
        m = fmin(m, spikes2[j+1]-spikes2[j])
    if i > 0:
        m = fmin(m, spikes1[i]-spikes1[i-1])
    if j > 0:
        m = fmin(m, spikes2[j]-spikes2[j-1])
    m *= 0.5
    if max_tau > 0.0:
        m = fmin(m, max_tau)
    return m
    

############################################################
# coincidence_value_cython
############################################################
def coincidence_value_cython(double[:] spikes1, double[:] spikes2,
                             double t_start, double t_end, double max_tau):

    cdef int N1 = len(spikes1)
    cdef int N2 = len(spikes2)
    cdef int i = -1
    cdef int j = -1
    cdef double coinc = 0.0
    cdef double mp = 0.0
    cdef double interval = t_end - t_start
    cdef double tau
    while i + j < N1 + N2 - 2:
        if (i < N1-1) and (j == N2-1 or spikes1[i+1] < spikes2[j+1]):
            i += 1
            mp += 1
            tau = get_tau(spikes1, spikes2, i, j, interval, max_tau)
            if j > -1 and spikes1[i]-spikes2[j] < tau:
                # coincidence between the current spike and the previous spike
                # both get marked with 1
                coinc += 2
        elif (j < N2-1) and (i == N1-1 or spikes1[i+1] > spikes2[j+1]):
            j += 1
            mp += 1
            tau = get_tau(spikes1, spikes2, i, j, interval, max_tau)
            if i > -1 and spikes2[j]-spikes1[i] < tau:
                # coincidence between the current spike and the previous spike
                # both get marked with 1
                coinc += 2
        else:   # spikes1[i+1] = spikes2[j+1]
            # advance in both spike trains
            j += 1
            i += 1
            # add only one event, but with coincidence 2 and multiplicity 2
            mp += 2
            coinc += 2

    return coinc, mp<|MERGE_RESOLUTION|>--- conflicted
+++ resolved
@@ -36,14 +36,8 @@
 from libc.math cimport fmax
 from libc.math cimport fmin
 
-<<<<<<< HEAD
 #DTYPE = float
 #ctypedef np.float_t DTYPE_t
-=======
-DTYPE = float
-ctypedef np.float_t DTYPE_t
->>>>>>> 984a9193
-
 
 ############################################################
 # isi_distance_cython
