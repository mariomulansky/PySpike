--- conflicted
+++ resolved
@@ -148,40 +148,28 @@
     assert_allclose(f1.integral((2.4,4.0)), (2.5-2.4)*1.5+(4-2.5)*0.75)
 
 def test_pwc_integral_bad_bounds_inv():
-<<<<<<< HEAD
-  with pytest.raises(ValueError):
-=======
     with pytest.raises(ValueError):
->>>>>>> fc127523
-    # some random data
-    x = [0.0, 1.0, 2.0, 2.5, 4.0]
-    y = [1.0, -0.5, 1.5, 0.75]
-    f1 = spk.PieceWiseConstFunc(x, y)
-    f1.integral((3,2))
+        # some random data
+        x = [0.0, 1.0, 2.0, 2.5, 4.0]
+        y = [1.0, -0.5, 1.5, 0.75]
+        f1 = spk.PieceWiseConstFunc(x, y)
+        f1.integral((3,2))
 
 def test_pwc_integral_bad_bounds_oob_1():
-<<<<<<< HEAD
-  with pytest.raises(ValueError):
-=======
     with pytest.raises(ValueError):
->>>>>>> fc127523
-    # some random data
-    x = [0.0, 1.0, 2.0, 2.5, 4.0]
-    y = [1.0, -0.5, 1.5, 0.75]
-    f1 = spk.PieceWiseConstFunc(x, y)
-    f1.integral((1,6))
+        # some random data
+        x = [0.0, 1.0, 2.0, 2.5, 4.0]
+        y = [1.0, -0.5, 1.5, 0.75]
+        f1 = spk.PieceWiseConstFunc(x, y)
+        f1.integral((1,6))
 
 def test_pwc_integral_bad_bounds_oob_2():
-<<<<<<< HEAD
-  with pytest.raises(ValueError):
-=======
     with pytest.raises(ValueError):
->>>>>>> fc127523
-    # some random data
-    x = [0.0, 1.0, 2.0, 2.5, 4.0]
-    y = [1.0, -0.5, 1.5, 0.75]
-    f1 = spk.PieceWiseConstFunc(x, y)
-    f1.integral((-1,3))
+        # some random data
+        x = [0.0, 1.0, 2.0, 2.5, 4.0]
+        y = [1.0, -0.5, 1.5, 0.75]
+        f1 = spk.PieceWiseConstFunc(x, y)
+        f1.integral((-1,3))
 
 def test_pwl():
     x = [0.0, 1.0, 2.0, 2.5, 4.0]
